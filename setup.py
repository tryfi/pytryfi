#!/usr/bin/env python

import os
import sys
from setuptools import setup, find_packages

if sys.argv[-1] == 'compile':
    os.system('python setup.py bdist_wheel')
    sys.exit()

# read the contents of your README file
from os import path
this_directory = path.abspath(path.dirname(__file__))
with open(path.join(this_directory, 'README.md'), encoding='utf-8') as f:
    long_description = f.read()

pkg = find_packages("pytryfi")
print(pkg)

setup(
    name="pytryfi", # Replace with your own username
<<<<<<< HEAD
    version="0.0.7",
=======
    version="0.0.8",
>>>>>>> f5cb3ada
    author="Steve Babcock",
    author_email="steve.w.babcock@gmail.com",
    description="Python Interface for TryFi Dog Collars",
    long_description=long_description,
    long_description_content_type="text/markdown",
    url="https://github.com/sbabcock23/pytryfi",
    packages={'pytryfi', 'pytryfi/common'},
    include_package_data=True,
    classifiers=[ "Programming Language :: Python :: 3",
                    "License :: OSI Approved :: Apache Software License",
                    "Operating System :: OS Independent",
    ],
    python_requires='>=3.6',
)<|MERGE_RESOLUTION|>--- conflicted
+++ resolved
@@ -19,11 +19,7 @@
 
 setup(
     name="pytryfi", # Replace with your own username
-<<<<<<< HEAD
-    version="0.0.7",
-=======
     version="0.0.8",
->>>>>>> f5cb3ada
     author="Steve Babcock",
     author_email="steve.w.babcock@gmail.com",
     description="Python Interface for TryFi Dog Collars",
